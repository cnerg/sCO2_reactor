--- conflicted
+++ resolved
@@ -9,13 +9,6 @@
 def reactor_mass(fuel, coolant, power, m_dot, T, P,
                  clad='Inconel-718', refl='Carbon',
                  cool_r=0.005, clad_t=0.00031, AR=1):
-<<<<<<< HEAD
-    """Produce the mass of a valid reactor design given flow conditions and
-    required thermal power output.
-
-        Arguments:
-        ----------
-=======
     """Produce the mass of a valid (coolable and critical) reactor design 
     given flow conditions and required thermal power output.
 
@@ -36,7 +29,6 @@
     Returns:
     --------
         rxtr.mass (class atribute, float): reactor mass [kg]
->>>>>>> 6a8de68d
     """
 
     # initialize reactor model
