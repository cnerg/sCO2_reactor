--- conflicted
+++ resolved
@@ -29,12 +29,7 @@
         rxtr.mass (class atribute, float): reactor mass [kg]
     """
     # get coolant properties
-<<<<<<< HEAD
     flow_props = pp.FlowProperties(coolant, m_dot, (T[0],T[1]), (P[0], P[1]))
-=======
-    flow_props = pp.FlowProperties('CO2', m_dot, (T[0],T[1]), (P[0], P[1]))
-
->>>>>>> 08433bce
     # initialize reactor model
     rxtr = Flow(cool_r, clad_t, AR, power, fuel, coolant, clad, refl, flow_props)
     # perform 1D calculation
@@ -46,9 +41,6 @@
 Q_therm = 200000
 m_dot = 1
 
-<<<<<<< HEAD
-test_mass = reactor_mass('UO2', 'CO2', 90000, 1, (900,1100), (1.79e7, 1.73e7))
-=======
 print('UO2 CO2')
 test_mass = reactor_mass('UO2', 'CO2', Q_therm, m_dot, (900,1100), (1.79e7, 1.73e7))
 print(test_mass)
@@ -60,5 +52,4 @@
 print(test_mass)
 print('UW H2O')
 test_mass = reactor_mass('UW', 'H2O', Q_therm, m_dot, (900,1100), (1.79e7, 1.73e7))
->>>>>>> 08433bce
 print(test_mass)
